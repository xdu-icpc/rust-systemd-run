--- conflicted
+++ resolved
@@ -11,13 +11,8 @@
 [dependencies]
 uuid = { version = "1.6.1", features = ["v4", "fast-rng"] }
 futures = "0.3.29"
-<<<<<<< HEAD
 zbus = "4.0.1"
-zbus_names = "2.6.0"
-=======
-zbus = "3.14.1"
 zbus_names = "3.0.0"
->>>>>>> 3142a050
 byte-unit = "5.0.3"
 thiserror = "1.0"
 
