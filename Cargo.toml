--- conflicted
+++ resolved
@@ -11,13 +11,8 @@
 [dependencies]
 uuid = { version = "1.6.1", features = ["v4", "fast-rng"] }
 futures = "0.3.29"
-<<<<<<< HEAD
 zbus = "5.0.1"
-zbus_names = "3.0.0"
-=======
-zbus = "4.0.1"
 zbus_names = "4.0.0"
->>>>>>> c08b7b8b
 byte-unit = "5.0.3"
 thiserror = "1.0"
 
